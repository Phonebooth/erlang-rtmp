erlang-rtmp (1.4.4) karmic; urgency=low

<<<<<<< HEAD
  * Minor fixes in rtmp_monitor and others according to tests

 -- Max Lapshin <max@maxidoors.ru>  Tue, 06 Apr 2010 22:33:48 +0400
=======
  * Forgot contrib in debian package

 -- Max Lapshin <max@maxidoors.ru>  Wed, 07 Apr 2010 19:45:49 +0400
>>>>>>> 5dc36fa7

erlang-rtmp (1.4.3) karmic; urgency=low

  * Launchpad compiling

 -- Max Lapshin <max@maxidoors.ru>  Tue, 06 Apr 2010 22:33:48 +0400

erlang-rtmp (1.4.2) karmic; urgency=low

  * Changed distribution to karmic

 -- Max Lapshin <max@maxidoors.ru>  Mon, 06 Apr 2010 20:21:41 +0400

erlang-rtmp (1.4.1) unstable; urgency=low

  * Now with monitor, that tracks slow clients.

 -- Max Lapshin <max@maxidoors.ru>  Mon, 05 Apr 2010 11:01:41 +0400

erlang-rtmp (1.4) unstable; urgency=low

  * Speed improvements

 -- Max Lapshin <max@maxidoors.ru>  Sat, 03 Apr 2010 17:48:57 +0400

erlang-rtmp (1.3.1) unstable; urgency=low

  * Invalid path for installation

 -- Max Lapshin <max@maxidoors.ru>  Wed, 24 Mar 2010 21:41:20 +0300

erlang-rtmp (1.3) unstable; urgency=low

  * Added ability to send continuation in RTMP channel

 -- Max Lapshin <max@maxidoors.ru>  Wed, 24 Mar 2010 18:50:27 +0300

erlang-rtmp (1.2.1) unstable; urgency=low

  * Added option address to getopts

 -- Max Lapshin <max@maxidoors.ru>  Sat, 13 Feb 2010 23:24:44 +0300

erlang-rtmp (1.2) karmic; urgency=low

  * Various changes to rtmp_lib

 -- Max Lapshin <max@maxidoors.ru>  Fri, 05 Feb 2010 12:36:24 +0300

erlang-rtmp (1.1) unstable; urgency=low

  * Fixed encoding/decoding issues with metadata

 -- Max Lapshin <max@maxidoors.ru>  Mon, 11 Jan 2010 21:52:57 +0300

erlang-rtmp (1.0) unstable; urgency=low

  * Added RTMP listener 

 -- Max Lapshin <max@maxidoors.ru>  Wed, 30 Dec 2009 02:20:57 +0300

erlang-rtmp (0.9) unstable; urgency=low

  * Initial Release.

 -- Max Lapshin <max@maxidoors.ru>  Mon, 28 Dec 2009 17:49:54 +0300<|MERGE_RESOLUTION|>--- conflicted
+++ resolved
@@ -1,14 +1,14 @@
-erlang-rtmp (1.4.4) karmic; urgency=low
+erlang-rtmp (1.4.5) karmic; urgency=low
 
-<<<<<<< HEAD
   * Minor fixes in rtmp_monitor and others according to tests
 
  -- Max Lapshin <max@maxidoors.ru>  Tue, 06 Apr 2010 22:33:48 +0400
-=======
+
+erlang-rtmp (1.4.4) karmic; urgency=low
+
   * Forgot contrib in debian package
 
  -- Max Lapshin <max@maxidoors.ru>  Wed, 07 Apr 2010 19:45:49 +0400
->>>>>>> 5dc36fa7
 
 erlang-rtmp (1.4.3) karmic; urgency=low
 
